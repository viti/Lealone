--- conflicted
+++ resolved
@@ -65,18 +65,6 @@
     }
 
     @Override
-<<<<<<< HEAD
-    public void prepare() {
-        super.prepare();
-        topTableFilter.setPrepared(this);
-        for (TableFilter f : filters) {
-            f.setPrepared(this);
-        }
-    }
-
-    @Override
-=======
->>>>>>> 8088e411
     public boolean isDistributedSQL() {
         if (topTableFilter.getTable().isDistributedSQL())
             return true;
